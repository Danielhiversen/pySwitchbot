"""Library to handle connection with Switchbot."""

from __future__ import annotations

import logging
from collections.abc import Callable
from functools import lru_cache
from typing import Any, TypedDict

from bleak.backends.device import BLEDevice
from bleak.backends.scanner import AdvertisementData

from .adv_parsers.blind_tilt import process_woblindtilt
from .adv_parsers.bot import process_wohand
from .adv_parsers.bulb import process_color_bulb
from .adv_parsers.ceiling_light import process_woceiling
from .adv_parsers.contact import process_wocontact
from .adv_parsers.curtain import process_wocurtain
from .adv_parsers.hub2 import process_wohub2
from .adv_parsers.humidifier import process_wohumidifier
<<<<<<< HEAD
from .adv_parsers.leak import process_leak
=======
from .adv_parsers.keypad import process_wokeypad
>>>>>>> d25cf2fb
from .adv_parsers.light_strip import process_wostrip
from .adv_parsers.lock import process_wolock, process_wolock_pro
from .adv_parsers.meter import process_wosensorth, process_wosensorth_c
from .adv_parsers.motion import process_wopresence
from .adv_parsers.plug import process_woplugmini
from .adv_parsers.relay_switch import (
    process_worelay_switch_1plus,
    process_worelay_switch_1pm,
)
from .const import SwitchbotModel
from .models import SwitchBotAdvertisement

_LOGGER = logging.getLogger(__name__)

SERVICE_DATA_ORDER = (
    "0000fd3d-0000-1000-8000-00805f9b34fb",
    "00000d00-0000-1000-8000-00805f9b34fb",
)
MFR_DATA_ORDER = (2409, 741, 89)


class SwitchbotSupportedType(TypedDict):
    """Supported type of Switchbot."""

    modelName: SwitchbotModel
    modelFriendlyName: str
    func: Callable[[bytes, bytes | None], dict[str, bool | int]]
    manufacturer_id: int | None
    manufacturer_data_length: int | None


SUPPORTED_TYPES: dict[str, SwitchbotSupportedType] = {
    "d": {
        "modelName": SwitchbotModel.CONTACT_SENSOR,
        "modelFriendlyName": "Contact Sensor",
        "func": process_wocontact,
        "manufacturer_id": 2409,
    },
    "H": {
        "modelName": SwitchbotModel.BOT,
        "modelFriendlyName": "Bot",
        "func": process_wohand,
        "manufacturer_id": 89,
    },
    "s": {
        "modelName": SwitchbotModel.MOTION_SENSOR,
        "modelFriendlyName": "Motion Sensor",
        "func": process_wopresence,
        "manufacturer_id": 2409,
    },
    "r": {
        "modelName": SwitchbotModel.LIGHT_STRIP,
        "modelFriendlyName": "Light Strip",
        "func": process_wostrip,
        "manufacturer_id": 2409,
    },
    "{": {
        "modelName": SwitchbotModel.CURTAIN,
        "modelFriendlyName": "Curtain 3",
        "func": process_wocurtain,
        "manufacturer_id": 2409,
    },
    "c": {
        "modelName": SwitchbotModel.CURTAIN,
        "modelFriendlyName": "Curtain",
        "func": process_wocurtain,
        "manufacturer_id": 2409,
    },
    "w": {
        "modelName": SwitchbotModel.IO_METER,
        "modelFriendlyName": "Indoor/Outdoor Meter",
        "func": process_wosensorth,
        "manufacturer_id": 2409,
    },
    "i": {
        "modelName": SwitchbotModel.METER,
        "modelFriendlyName": "Meter Plus",
        "func": process_wosensorth,
        "manufacturer_id": 2409,
    },
    "T": {
        "modelName": SwitchbotModel.METER,
        "modelFriendlyName": "Meter",
        "func": process_wosensorth,
        "manufacturer_id": 2409,
    },
    "4": {
        "modelName": SwitchbotModel.METER_PRO,
        "modelFriendlyName": "Meter",
        "func": process_wosensorth,
        "manufacturer_id": 2409,
    },
    "5": {
        "modelName": SwitchbotModel.METER_PRO_C,
        "modelFriendlyName": "Meter",
        "func": process_wosensorth_c,
        "manufacturer_id": 2409,
    },
    "v": {
        "modelName": SwitchbotModel.HUB2,
        "modelFriendlyName": "Hub 2",
        "func": process_wohub2,
        "manufacturer_id": 2409,
    },
    "g": {
        "modelName": SwitchbotModel.PLUG_MINI,
        "modelFriendlyName": "Plug Mini",
        "func": process_woplugmini,
        "manufacturer_id": 2409,
    },
    "j": {
        "modelName": SwitchbotModel.PLUG_MINI,
        "modelFriendlyName": "Plug Mini (JP)",
        "func": process_woplugmini,
        "manufacturer_id": 2409,
    },
    "u": {
        "modelName": SwitchbotModel.COLOR_BULB,
        "modelFriendlyName": "Color Bulb",
        "func": process_color_bulb,
        "manufacturer_id": 2409,
    },
    "q": {
        "modelName": SwitchbotModel.CEILING_LIGHT,
        "modelFriendlyName": "Ceiling Light",
        "func": process_woceiling,
        "manufacturer_id": 2409,
    },
    "n": {
        "modelName": SwitchbotModel.CEILING_LIGHT,
        "modelFriendlyName": "Ceiling Light Pro",
        "func": process_woceiling,
        "manufacturer_id": 2409,
    },
    "e": {
        "modelName": SwitchbotModel.HUMIDIFIER,
        "modelFriendlyName": "Humidifier",
        "func": process_wohumidifier,
        "manufacturer_id": 741,
        "manufacturer_data_length": 6,
    },
    "o": {
        "modelName": SwitchbotModel.LOCK,
        "modelFriendlyName": "Lock",
        "func": process_wolock,
        "manufacturer_id": 2409,
    },
    "$": {
        "modelName": SwitchbotModel.LOCK_PRO,
        "modelFriendlyName": "Lock Pro",
        "func": process_wolock_pro,
        "manufacturer_id": 2409,
    },
    "x": {
        "modelName": SwitchbotModel.BLIND_TILT,
        "modelFriendlyName": "Blind Tilt",
        "func": process_woblindtilt,
        "manufacturer_id": 2409,
    },
<<<<<<< HEAD
    "3": {
        "modelName": SwitchbotModel.LEAK,
        "modelFriendlyName": "Leak Detector",
        "func": process_leak,
=======
    "y": {
        "modelName": SwitchbotModel.KEYPAD,
        "modelFriendlyName": "Keypad",
        "func": process_wokeypad,
        "manufacturer_id": 2409,
    },
    "<": {
        "modelName": SwitchbotModel.RELAY_SWITCH_1PM,
        "modelFriendlyName": "Relay Switch 1PM",
        "func": process_worelay_switch_1pm,
        "manufacturer_id": 2409,
    },
    ";": {
        "modelName": SwitchbotModel.RELAY_SWITCH_1_PLUS,
        "modelFriendlyName": "Relay Switch 1",
        "func": process_worelay_switch_1plus,
>>>>>>> d25cf2fb
        "manufacturer_id": 2409,
    },
}

_SWITCHBOT_MODEL_TO_CHAR = {
    model_data["modelName"]: model_chr
    for model_chr, model_data in SUPPORTED_TYPES.items()
}

MODELS_BY_MANUFACTURER_DATA: dict[int, list[tuple[str, SwitchbotSupportedType]]] = {
    mfr_id: [] for mfr_id in MFR_DATA_ORDER
}
for model_chr, model in SUPPORTED_TYPES.items():
    if "manufacturer_id" in model:
        mfr_id = model["manufacturer_id"]
        MODELS_BY_MANUFACTURER_DATA[mfr_id].append((model_chr, model))


def parse_advertisement_data(
    device: BLEDevice,
    advertisement_data: AdvertisementData,
    model: SwitchbotModel | None = None,
) -> SwitchBotAdvertisement | None:
    """Parse advertisement data."""
    service_data = advertisement_data.service_data

    _service_data = None
    for uuid in SERVICE_DATA_ORDER:
        if uuid in service_data:
            _service_data = service_data[uuid]
            break

    _mfr_data = None
    _mfr_id = None
    for mfr_id in MFR_DATA_ORDER:
        if mfr_id in advertisement_data.manufacturer_data:
            _mfr_id = mfr_id
            _mfr_data = advertisement_data.manufacturer_data[mfr_id]
            break

    if _mfr_data is None and _service_data is None:
        return None

    try:
        data = _parse_data(
            _service_data,
            _mfr_data,
            _mfr_id,
            model,
        )
    except Exception as err:  # pylint: disable=broad-except
        _LOGGER.exception(
            "Failed to parse advertisement data: %s: %s", advertisement_data, err
        )
        return None

    if not data:
        return None

    return SwitchBotAdvertisement(
        device.address, data, device, advertisement_data.rssi, bool(_service_data)
    )


@lru_cache(maxsize=128)
def _parse_data(
    _service_data: bytes | None,
    _mfr_data: bytes | None,
    _mfr_id: int | None = None,
    _switchbot_model: SwitchbotModel | None = None,
) -> dict[str, Any] | None:
    """Parse advertisement data."""
    _model = chr(_service_data[0] & 0b01111111) if _service_data else None

    if _switchbot_model and _switchbot_model in _SWITCHBOT_MODEL_TO_CHAR:
        _model = _SWITCHBOT_MODEL_TO_CHAR[_switchbot_model]

    if not _model and _mfr_id and _mfr_id in MODELS_BY_MANUFACTURER_DATA:
        for model_chr, model_data in MODELS_BY_MANUFACTURER_DATA[_mfr_id]:
            if model_data.get("manufacturer_data_length") == len(_mfr_data):
                _model = model_chr
                break

    if not _model:
        return None

    _isEncrypted = bool(_service_data[0] & 0b10000000) if _service_data else False
    data = {
        "rawAdvData": _service_data,
        "data": {},
        "model": _model,
        "isEncrypted": _isEncrypted,
    }

    type_data = SUPPORTED_TYPES.get(_model)
    if type_data:
        model_data = type_data["func"](_service_data, _mfr_data)
        if model_data:
            data.update(
                {
                    "modelFriendlyName": type_data["modelFriendlyName"],
                    "modelName": type_data["modelName"],
                    "data": model_data,
                }
            )

    return data<|MERGE_RESOLUTION|>--- conflicted
+++ resolved
@@ -18,11 +18,8 @@
 from .adv_parsers.curtain import process_wocurtain
 from .adv_parsers.hub2 import process_wohub2
 from .adv_parsers.humidifier import process_wohumidifier
-<<<<<<< HEAD
 from .adv_parsers.leak import process_leak
-=======
 from .adv_parsers.keypad import process_wokeypad
->>>>>>> d25cf2fb
 from .adv_parsers.light_strip import process_wostrip
 from .adv_parsers.lock import process_wolock, process_wolock_pro
 from .adv_parsers.meter import process_wosensorth, process_wosensorth_c
@@ -182,12 +179,12 @@
         "func": process_woblindtilt,
         "manufacturer_id": 2409,
     },
-<<<<<<< HEAD
     "3": {
         "modelName": SwitchbotModel.LEAK,
         "modelFriendlyName": "Leak Detector",
         "func": process_leak,
-=======
+        "manufacturer_id": 2409,      
+    },
     "y": {
         "modelName": SwitchbotModel.KEYPAD,
         "modelFriendlyName": "Keypad",
@@ -204,7 +201,6 @@
         "modelName": SwitchbotModel.RELAY_SWITCH_1_PLUS,
         "modelFriendlyName": "Relay Switch 1",
         "func": process_worelay_switch_1plus,
->>>>>>> d25cf2fb
         "manufacturer_id": 2409,
     },
 }
