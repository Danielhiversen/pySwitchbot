"""Library to handle connection with Switchbot."""
from __future__ import annotations

import logging
from typing import Any

from switchbot.devices.device import REQ_HEADER, update_after_operation

from .curtain import SwitchbotCurtain, CURTAIN_EXT_SUM_KEY

_LOGGER = logging.getLogger(__name__)


BLIND_COMMAND = "4501"
OPEN_KEYS = [
    f"{REQ_HEADER}{BLIND_COMMAND}010132",
    f"{REQ_HEADER}{BLIND_COMMAND}05ff32",
]
CLOSE_DOWN_KEYS = [
    f"{REQ_HEADER}{BLIND_COMMAND}010100",
    f"{REQ_HEADER}{BLIND_COMMAND}05ff00",
]
CLOSE_UP_KEYS = [
    f"{REQ_HEADER}{BLIND_COMMAND}010164",
    f"{REQ_HEADER}{BLIND_COMMAND}05ff64",
]

class SwitchbotBlindTilt(SwitchbotCurtain):
    """Representation of a Switchbot Blind Tilt."""

<<<<<<< HEAD
    # The position of the blind is saved returned with 0 = closed down, 50 = open and 100 = closed up.
    # This is independent of the calibration of the blind.
    # The parameter 'reverse_mode' reverse these values,
    # if 'reverse_mode' = True, position = 0 equals closed up
    # and position = 100 equals closed down. The parameter is default set to False so that
    # the definition of position is the same as in Home Assistant.
    # This is opposite to the base class so needs to be overwritten.

    def __init__(self, *args: Any, **kwargs: Any) -> None:
        """Switchbot Blind Tilt/woBlindTilt constructor."""
        super().__init__(*args, **kwargs)

        self._reverse: bool = kwargs.pop("reverse_mode", False)

    @update_after_operation
    async def open(self) -> bool:
        """Send open command."""
        return await self._send_multiple_commands(OPEN_KEYS)

    @update_after_operation
    async def close_up(self) -> bool:
        """Send close up command."""
        return await self._send_multiple_commands(CLOSE_UP_KEYS)

    @update_after_operation
    async def close_down(self) -> bool:
        """Send close down command."""
        return await self._send_multiple_commands(CLOSE_DOWN_KEYS)

    # The aim of this is to close to the nearest endpoint.
    # If we're open upwards we close up, if we're open downwards we close down.
    # If we're in the middle we default to close down as that seems to be the app's preference.
    @update_after_operation
    async def close(self) -> bool:
        """Send close command."""
        if (self.get_position() > 50):
            return await self.close_up()
        else:
            return await self.close_down()

=======
>>>>>>> 74e06693
    async def get_basic_info(self) -> dict[str, Any] | None:
        """Get device basic settings."""
        if not (_data := await self._get_basic_info()):
            return None

        _tilt = max(min(_data[6], 100), 0)
        return {
            "battery": _data[1],
            "firmware": _data[2] / 10.0,
            "light": bool(_data[4] & 0b00100000),
            "fault": bool(_data[4] & 0b00001000),
            "solarPanel": bool(_data[5] & 0b00001000),
            "calibration": bool(_data[5] & 0b00000100),
            "calibrated": bool(_data[5] & 0b00000100),
            "inMotion": bool(_data[5] & 0b00000011),
            "motionDirection": {
                "up": bool(_data[5] & (0b00000010 if self._reverse else 0b00000001)),
                "down": bool(_data[5] & (0b00000001 if self._reverse else 0b00000010)),
            },
            "tilt": (100 - _tilt) if self._reverse else _tilt,
            "timers": _data[7],
        }

    async def get_extended_info_summary(self) -> dict[str, Any] | None:
        """Get basic info for all devices in chain."""
        _data = await self._send_command(key=CURTAIN_EXT_SUM_KEY)

        if not _data:
            _LOGGER.error("%s: Unsuccessful, no result from device", self.name)
            return None

        if _data in (b"\x07", b"\x00"):
            _LOGGER.error("%s: Unsuccessful, please try again", self.name)
            return None

        self.ext_info_sum["device0"] = {
            "light": bool(_data[1] & 0b00100000),
        }

        return self.ext_info_sum<|MERGE_RESOLUTION|>--- conflicted
+++ resolved
@@ -28,7 +28,6 @@
 class SwitchbotBlindTilt(SwitchbotCurtain):
     """Representation of a Switchbot Blind Tilt."""
 
-<<<<<<< HEAD
     # The position of the blind is saved returned with 0 = closed down, 50 = open and 100 = closed up.
     # This is independent of the calibration of the blind.
     # The parameter 'reverse_mode' reverse these values,
@@ -69,8 +68,6 @@
         else:
             return await self.close_down()
 
-=======
->>>>>>> 74e06693
     async def get_basic_info(self) -> dict[str, Any] | None:
         """Get device basic settings."""
         if not (_data := await self._get_basic_info()):
