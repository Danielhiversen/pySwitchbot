--- conflicted
+++ resolved
@@ -29,8 +29,4 @@
 
     def is_on(self) -> bool | None:
         """Return switch state from cache."""
-<<<<<<< HEAD
-=======
-        # To get actual position call update() first.
->>>>>>> b567ca67
         return self._get_adv_value("isOn")